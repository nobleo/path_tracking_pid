//
// Created by nobleo on 12-9-18.
//

#include <mbf_msgs/ExePathResult.h>
#include <path_tracking_pid/PidDebug.h>
#include <path_tracking_pid/PidFeedback.h>
#include <pluginlib/class_list_macros.h>
#include <tf2/utils.h>
#include <visualization_msgs/Marker.h>
#include <visualization_msgs/MarkerArray.h>

#include <algorithm>
#include <limits>
#include <memory>
#include <path_tracking_pid/path_tracking_pid_local_planner.hpp>
#include <string>
#include <vector>

#include "common.hpp"

// register planner as move_base and move_base plugins
PLUGINLIB_EXPORT_CLASS(
  path_tracking_pid::TrackingPidLocalPlanner, mbf_costmap_core::CostmapController)

namespace path_tracking_pid
{
namespace
{
constexpr double MAP_PARALLEL_THRESH = 0.2;
constexpr double DT_MAX = 1.5;

/**
 * Convert the plan from geometry message format to tf2 format.
 * 
 * @param[in] plan Plan to convert.
 * @return Converted plan.
 */
std::vector<tf2::Transform> convert_plan(const std::vector<geometry_msgs::PoseStamped> & plan)
{
  auto result = std::vector<tf2::Transform>{};

  result.reserve(plan.size());
  std::transform(
    plan.cbegin(), plan.cend(), std::back_inserter(result),
    [](const geometry_msgs::PoseStamped & msg) { return tf2_convert<tf2::Transform>(msg.pose); });

  return result;
}

}  // namespace

void TrackingPidLocalPlanner::reconfigure_pid(path_tracking_pid::PidConfig & config)
{
  pid_controller_.configure(config);
  controller_debug_enabled_ = config.controller_debug_enabled;
}

void TrackingPidLocalPlanner::initialize(
  std::string name, tf2_ros::Buffer * tf, costmap_2d::Costmap2DROS * costmap)
{
  ros::NodeHandle nh("~/" + name);
  ros::NodeHandle gn;
  ROS_DEBUG("TrackingPidLocalPlanner::initialize(%s, ..., ...)", name.c_str());
  // setup dynamic reconfigure
  pid_server_ =
    std::make_unique<dynamic_reconfigure::Server<path_tracking_pid::PidConfig>>(config_mutex_, nh);
  pid_server_->setCallback(
    [this](auto & config, auto /*unused*/) { this->reconfigure_pid(config); });
  pid_controller_.setEnabled(false);

  bool holonomic_robot;
  nh.param<bool>("holonomic_robot", holonomic_robot, false);
  pid_controller_.setHolonomic(holonomic_robot);

  bool estimate_pose_angle;
  nh.param<bool>("estimate_pose_angle", estimate_pose_angle, false);
  pid_controller_.setEstimatePoseAngle(estimate_pose_angle);

  nh.param<std::string>("base_link_frame", base_link_frame_, "base_link");

  nh.param<bool>("use_tricycle_model", use_tricycle_model_, false);
  nh.param<std::string>("steered_wheel_frame", steered_wheel_frame_, "steer");

  visualization_ = std::make_unique<Visualization>(nh);
  debug_pub_ = nh.advertise<path_tracking_pid::PidDebug>("debug", 1);
  path_pub_ = nh.advertise<nav_msgs::Path>("visualization_path", 1, true);

  sub_odom_ = gn.subscribe("odom", 1, &TrackingPidLocalPlanner::curOdomCallback, this);
  sub_vel_max_external_ =
    nh.subscribe("vel_max", 1, &TrackingPidLocalPlanner::velMaxExternalCallback, this);
  feedback_pub_ = nh.advertise<path_tracking_pid::PidFeedback>("feedback", 1);

  map_frame_ = costmap->getGlobalFrameID();
  costmap_ = costmap;
  tf_ = tf;

  initialized_ = true;
}

bool TrackingPidLocalPlanner::setPlan(const std::vector<geometry_msgs::PoseStamped> & global_plan)
{
  if (!initialized_) {
    ROS_ERROR(
      "path_tracking_pid has not been initialized, please call initialize() before using this "
      "planner");
    return false;
  }

  auto global_plan_map_frame = global_plan;

  std::string path_frame = global_plan_map_frame.at(0).header.frame_id;
  ROS_DEBUG("TrackingPidLocalPlanner::setPlan(%zu)", global_plan_map_frame.size());
  ROS_DEBUG("Plan is defined in frame '%s'", path_frame.c_str());

  /* If frame of received plan is not equal to mbf-map_frame, translate first */
  if (map_frame_ != path_frame) {
    ROS_DEBUG(
      "Transforming plan since my global_frame = '%s' and my plan is in frame: '%s'",
      map_frame_.c_str(), path_frame.c_str());
    geometry_msgs::TransformStamped tf_transform;
    tf_transform = tf_->lookupTransform(map_frame_, path_frame, ros::Time(0));
    // Check alignment, when path-frame is severly mis-aligned show error
    double yaw;
    double pitch;
    double roll;
    tf2::getEulerYPR(tf_transform.transform.rotation, yaw, pitch, roll);
    if (std::fabs(pitch) > MAP_PARALLEL_THRESH || std::fabs(roll) > MAP_PARALLEL_THRESH) {
      ROS_ERROR(
        "Path is given in %s frame which is severly mis-aligned with our map-frame: %s",
        path_frame.c_str(), map_frame_.c_str());
    }
    for (auto & pose_stamped : global_plan_map_frame) {
      tf2::doTransform(pose_stamped.pose, pose_stamped.pose, tf_transform);
      pose_stamped.header.frame_id = map_frame_;
      // 'Project' plan by removing z-component
      pose_stamped.pose.position.z = 0.0;
    }
  }

  if (controller_debug_enabled_) {
    nav_msgs::Path received_path;
    received_path.header = global_plan_map_frame.at(0).header;
    received_path.poses = global_plan_map_frame;
    path_pub_.publish(received_path);
  }

  try {
    ROS_DEBUG(
      "map_frame: %s, plan_frame: %s, base_link_frame: %s", map_frame_.c_str(), path_frame.c_str(),
      base_link_frame_.c_str());
    tfCurPoseStamped_ = tf_->lookupTransform(map_frame_, base_link_frame_, ros::Time(0));
  } catch (const tf2::TransformException & ex) {
    ROS_ERROR("Received an exception trying to transform: %s", ex.what());
    return false;
  }

  // Feasability check, but only when not resuming with odom-vel
  if (
    pid_controller_.getConfig().init_vel_method != Pid_Odom &&
    pid_controller_.getConfig().init_vel_max_diff >= 0.0 &&
    std::abs(
      latest_odom_.twist.twist.linear.x - pid_controller_.getControllerState().current_x_vel) >
      pid_controller_.getConfig().init_vel_max_diff) {
    ROS_ERROR(
      "Significant diff between odom (%f) and controller_state (%f) detected. Aborting!",
      latest_odom_.twist.twist.linear.x, pid_controller_.getControllerState().current_x_vel);
    return false;
  }

  if (use_tricycle_model_) {
    try {
      ROS_DEBUG(
        "base_link_frame: %s, steered_wheel_frame: %s", base_link_frame_.c_str(),
        steered_wheel_frame_.c_str());
      tf_base_to_steered_wheel_stamped_ =
        tf_->lookupTransform(base_link_frame_, steered_wheel_frame_, ros::Time(0));
    } catch (const tf2::TransformException & ex) {
      ROS_ERROR("Received an exception trying to transform: %s", ex.what());
      ROS_ERROR(
        "Invalid transformation from base_link_frame to steered_wheel_frame. Tricycle model will "
        "be disabled");
      use_tricycle_model_ = false;
    }

    pid_controller_.setTricycleModel(
      use_tricycle_model_,
      tf2_convert<tf2::Transform>(tf_base_to_steered_wheel_stamped_.transform));

    // TODO(clopez): subscribe to steered wheel odom
    geometry_msgs::Twist steering_odom_twist;
    if (!pid_controller_.setPlan(
          tf2_convert<tf2::Transform>(tfCurPoseStamped_.transform), latest_odom_.twist.twist,
          tf2_convert<tf2::Transform>(tf_base_to_steered_wheel_stamped_.transform),
          steering_odom_twist, convert_plan(global_plan_map_frame))) {
      return false;
    }
  } else {
    if (!pid_controller_.setPlan(
          tf2_convert<tf2::Transform>(tfCurPoseStamped_.transform), latest_odom_.twist.twist,
          convert_plan(global_plan_map_frame))) {
      return false;
    }
  }

  pid_controller_.setEnabled(true);
  active_goal_ = true;
  prev_time_ = ros::Time(0);
  return true;
}

std::optional<geometry_msgs::Twist> TrackingPidLocalPlanner::computeVelocityCommands()
{
  ros::Time now = ros::Time::now();
  if (prev_time_.isZero()) {
    prev_time_ = now - prev_dt_;  // Initialisation round
  }
  ros::Duration dt = now - prev_time_;
  if (dt.isZero()) {
    ROS_ERROR_THROTTLE(
      5, "dt=0 detected, skipping loop(s). Possible overloaded cpu or simulating too fast");
    auto cmd_vel = geometry_msgs::Twist();
    cmd_vel.linear.x = pid_controller_.getControllerState().current_x_vel;
    cmd_vel.angular.z = pid_controller_.getControllerState().current_yaw_vel;
    // At the first call of computeVelocityCommands() we can't calculate a cmd_vel. We can't return
    // false because of https://github.com/magazino/move_base_flex/issues/195 so the current
    // velocity is send instead.
    return cmd_vel;
  }
  if (dt < ros::Duration(0) || dt > ros::Duration(DT_MAX)) {
    ROS_ERROR("Invalid time increment: %f. Aborting", dt.toSec());
    return std::nullopt;
  }
  try {
    ROS_DEBUG("map_frame: %s, base_link_frame: %s", map_frame_.c_str(), base_link_frame_.c_str());
    tfCurPoseStamped_ = tf_->lookupTransform(map_frame_, base_link_frame_, ros::Time(0));
  } catch (const tf2::TransformException & ex) {
    ROS_ERROR("Received an exception trying to transform: %s", ex.what());
    active_goal_ = false;
    return std::nullopt;
  }

  // Handle obstacles
  if (pid_controller_.getConfig().anti_collision) {
    auto cost = projectedCollisionCost();

    if (cost >= costmap_2d::LETHAL_OBSTACLE) {
      pid_controller_.setVelMaxObstacle(0.0);
    } else if (pid_controller_.getConfig().obstacle_speed_reduction) {
      double max_vel = pid_controller_.getConfig().max_x_vel;
      double reduction_factor = static_cast<double>(cost) / costmap_2d::LETHAL_OBSTACLE;
      double limit = max_vel * (1 - reduction_factor);
      ROS_DEBUG("Cost: %d, factor: %f, limit: %f", cost, reduction_factor, limit);
      pid_controller_.setVelMaxObstacle(limit);
    } else {
      pid_controller_.setVelMaxObstacle(INFINITY);  // set back to inf
    }
  } else {
    pid_controller_.setVelMaxObstacle(INFINITY);  // Can be disabled live, so set back to inf
  }

  const auto update_result = pid_controller_.update_with_limits(
    tf2_convert<tf2::Transform>(tfCurPoseStamped_.transform), latest_odom_.twist.twist, dt);

  path_tracking_pid::PidFeedback feedback_msg;
  feedback_msg.eda = ros::Duration(update_result.eda);
  feedback_msg.progress = update_result.progress;
  feedback_pub_.publish(feedback_msg);

  if (cancel_requested_) {
    path_tracking_pid::PidConfig config = pid_controller_.getConfig();
    // Copysign here, such that when cancelling while driving backwards, we decelerate to -0.0 and hence
    // the sign propagates correctly
    config.target_x_vel = std::copysign(0.0, config.target_x_vel);
    config.target_end_x_vel = std::copysign(0.0, config.target_x_vel);
    boost::recursive_mutex::scoped_lock lock(config_mutex_);
    // When updating from own server no callback is called. Thus controller is updated first and then server is notified
    pid_controller_.configure(config);
    pid_server_->updateConfig(config);
    lock.unlock();
    cancel_requested_ = false;
  }

  if (controller_debug_enabled_) {
    debug_pub_.publish(update_result.pid_debug);

    // publish rviz visualization
    std_msgs::Header header;
    header.stamp = now;
    header.frame_id = map_frame_;
    const auto tfCurPose = tf2_convert<tf2::Transform>(tfCurPoseStamped_.transform);
    visualization_->publishAxlePoint(header, tfCurPose);
    visualization_->publishControlPoint(header, pid_controller_.getCurrentWithCarrot());
    visualization_->publishGoalPoint(header, pid_controller_.getCurrentGoal());
    visualization_->publishPlanPoint(header, pid_controller_.getCurrentPosOnPlan());
  }

  prev_time_ = now;
  prev_dt_ =
    dt;  // Store last known valid dt for next cycles (https://github.com/magazino/move_base_flex/issues/195)
  return update_result.velocity_command;
}

uint8_t TrackingPidLocalPlanner::projectedCollisionCost()
{
  // Check how far we should check forward
  double x_vel = pid_controller_.getControllerState().current_x_vel;
  double collision_look_ahead_distance =
    x_vel * x_vel / (2 * pid_controller_.getConfig().target_x_decc) +
    pid_controller_.getConfig().collision_look_ahead_length_offset;
  uint n_steps = std::ceil(
    collision_look_ahead_distance / pid_controller_.getConfig().collision_look_ahead_resolution);
  double x_resolution = collision_look_ahead_distance / std::max(static_cast<int>(n_steps), 1);

  // Define a x_step transform which will be used to step forward the position.
  tf2::Transform x_step_tf;
  double target_x_vel = pid_controller_.getConfig().target_x_vel;
  double max_abs_x_vel = std::abs(x_vel) > std::abs(target_x_vel) ? x_vel : target_x_vel;
  x_step_tf.setOrigin(tf2::Vector3(copysign(x_resolution, max_abs_x_vel), 0.0, 0.0));

  // Use a controller state to forward project the position on the path
  auto projected_controller_state = pid_controller_.getControllerState();

  // Step until lookahead is reached, for every step project the pose back to the path
  std::vector<tf2::Vector3> step_points;
  std::vector<tf2::Vector3> poses_on_path_points;
  std::vector<tf2::Transform> projected_steps_tf;
  auto projected_step_tf = tf2_convert<tf2::Transform>(tfCurPoseStamped_.transform);
  projected_steps_tf.push_back(projected_step_tf);  // Evaluate collision at base_link
  projected_step_tf =
    pid_controller_.findPositionOnPlan(projected_step_tf, projected_controller_state);
  projected_steps_tf.push_back(projected_step_tf);  // Add base_link projected pose
  for (uint step = 0; step < n_steps; step++) {
    tf2::Transform next_straight_step_tf = projected_step_tf * x_step_tf;
    projected_step_tf =
      pid_controller_.findPositionOnPlan(next_straight_step_tf, projected_controller_state);
    projected_steps_tf.push_back(projected_step_tf);

    // Fill markers:
    step_points.push_back(next_straight_step_tf.getOrigin());
    poses_on_path_points.push_back(projected_step_tf.getOrigin());
  }

<<<<<<< HEAD
  costmap_2d::Costmap2D* costmap2d = costmap_->getCostmap();
=======
  std::vector<tf2::Vector3> collision_footprint_points;
>>>>>>> 31734442
  polygon_t previous_footprint_xy;
  polygon_t collision_polygon;
  uint8_t max_projected_step_cost = 0;
  for (const auto & projection_tf : projected_steps_tf) {
    // Project footprint forward
    double x = projection_tf.getOrigin().x();
    double y = projection_tf.getOrigin().y();
    double yaw = tf2::getYaw(projection_tf.getRotation());

    // Calculate cost by checking base link location in costmap
    int map_x, map_y;
    costmap2d->worldToMapEnforceBounds(x, y, map_x, map_y);
    uint8_t projected_step_cost = costmap2d->getCost(map_x, map_y);
    if (projected_step_cost > max_projected_step_cost)
    {
      max_projected_step_cost = projected_step_cost;
    }

    // Project footprint forward
    std::vector<geometry_msgs::Point> footprint;
    costmap_2d::transformFootprint(x, y, yaw, costmap_->getRobotFootprint(), footprint);

    // Append footprint to polygon
    polygon_t two_footprints = previous_footprint_xy;
    previous_footprint_xy.clear();
    for (const auto & point : footprint) {
      boost::geometry::append(two_footprints, point);
      boost::geometry::append(previous_footprint_xy, point);
    }

    boost::geometry::correct(two_footprints);
    polygon_t two_footprint_hull;
    boost::geometry::convex_hull(two_footprints, two_footprint_hull);
    collision_polygon = union_(collision_polygon, two_footprint_hull);

    // Add footprint to marker
    geometry_msgs::Point previous_point = footprint.back();
    for (const auto & point : footprint) {
      collision_footprint_points.push_back(tf2_convert<tf2::Vector3>(previous_point));
      collision_footprint_points.push_back(tf2_convert<tf2::Vector3>(point));
      previous_point = point;
    }
  }

  // Create a convex hull so we can use costmap2d->convexFillCells
  polygon_t collision_polygon_hull;
  boost::geometry::convex_hull(collision_polygon, collision_polygon_hull);
  std::vector<costmap_2d::MapLocation> collision_polygon_hull_map;

  // Convert to map coordinates
  for (const auto & point : collision_polygon_hull) {
    int map_x;
    int map_y;
    costmap2d->worldToMapEnforceBounds(point.x, point.y, map_x, map_y);
    costmap_2d::MapLocation map_point{static_cast<uint>(map_x), static_cast<uint>(map_y)};
    collision_polygon_hull_map.push_back(map_point);
  }

  // Get the relevant cells
  std::vector<costmap_2d::MapLocation> cells_in_polygon;
  costmap2d->convexFillCells(collision_polygon_hull_map, cells_in_polygon);

  // Get the max cost inside the concave polygon
  tf2::Vector3 collision_point;
  uint8_t max_cost = 0.0;
  for (const auto & cell_in_polygon : cells_in_polygon) {
    // Cost checker is cheaper than polygon checker, so lets do that first
    uint8_t cell_cost = costmap2d->getCost(cell_in_polygon.x, cell_in_polygon.y);
    if (cell_cost > max_cost && cell_cost != costmap_2d::NO_INFORMATION) {
      // Check if in concave polygon
      geometry_msgs::Point point;
      costmap2d->mapToWorld(cell_in_polygon.x, cell_in_polygon.y, point.x, point.y);
      if (boost::geometry::within(point, collision_polygon)) {
        max_cost = cell_cost;
        // Set collision indicator on suspected cell with current cost
<<<<<<< HEAD
        mkCollisionIndicator.scale.z = cell_cost / 255.0;
        mkCollisionIndicator.color.a = cell_cost / 255.0;
        point.z = mkCollisionIndicator.scale.z * 0.5;
        mkCollisionIndicator.pose.position = point;
        if (max_cost >= costmap_2d::LETHAL_OBSTACLE) {
          max_projected_step_cost = max_cost;
=======
        collision_point = tf2_convert<tf2::Vector3>(point);
        if (max_cost >= costmap_2d::INSCRIBED_INFLATED_OBSTACLE) {
>>>>>>> 31734442
          break;  // Collision detected, no need to evaluate further
        }
      }
    }
  }

  // Fiddle the polygon into a marker message
  std::vector<tf2::Vector3> collision_hull_points;
  for (const geometry_msgs::Point point : collision_polygon) {
    tf2::Vector3 point_tf2;
    tf2::fromMsg(point, point_tf2);
    collision_hull_points.push_back(point_tf2);
  }
  std_msgs::Header header;
  header.stamp = ros::Time::now();
  header.frame_id = map_frame_;
  visualization_->publishCollisionObject(header, max_cost, collision_point);
  visualization_->publishExtrapolatedPoses(header, step_points);
  visualization_->publishgGoalPosesOnPath(header, poses_on_path_points);
  visualization_->publishCollisionFootprint(header, collision_footprint_points);
  visualization_->publishCollisionPolygon(header, collision_hull_points);

  return max_projected_step_cost;
}

uint32_t TrackingPidLocalPlanner::computeVelocityCommands(
  const geometry_msgs::PoseStamped & /* pose */, const geometry_msgs::TwistStamped & /* velocity */,
  geometry_msgs::TwistStamped & cmd_vel, std::string & /* message */)
{
  if (!initialized_) {
    ROS_ERROR(
      "path_tracking_pid has not been initialized, please call initialize() before using this "
      "planner");
    active_goal_ = false;
    return mbf_msgs::ExePathResult::NOT_INITIALIZED;
  }
  // TODO(Cesar): Use provided pose and odom
  const auto opt_cmd_vel = computeVelocityCommands();
  if (!opt_cmd_vel) {
    active_goal_ = false;
    return mbf_msgs::ExePathResult::FAILURE;
  }
  cmd_vel.twist = *opt_cmd_vel;
  cmd_vel.header.stamp = ros::Time::now();
  cmd_vel.header.frame_id = base_link_frame_;

  bool moving = std::abs(cmd_vel.twist.linear.x) > VELOCITY_EPS;
  if (cancel_in_progress_) {
    if (!moving) {
      ROS_INFO(
        "Cancel requested and we now (almost) reached velocity 0: %f", cmd_vel.twist.linear.x);
      cancel_in_progress_ = false;
      active_goal_ = false;
      return mbf_msgs::ExePathResult::CANCELED;
    }
    ROS_INFO_THROTTLE(1.0, "Cancel in progress... remaining x_vel: %f", cmd_vel.twist.linear.x);
    return to_underlying(ComputeVelocityCommandsResult::GRACEFULLY_CANCELLING);
  }

  if (!moving && pid_controller_.getVelMaxObstacle() < VELOCITY_EPS) {
    active_goal_ = false;
    return mbf_msgs::ExePathResult::BLOCKED_PATH;
  }

  if (isGoalReached()) {
    active_goal_ = false;
  }
  return mbf_msgs::ExePathResult::SUCCESS;
}

bool TrackingPidLocalPlanner::isGoalReached() const
{
  // Return reached boolean, but never succeed when we're preempting
  return pid_controller_.getControllerState().end_reached && !cancel_in_progress_;
}

bool TrackingPidLocalPlanner::isGoalReached(
  double /* dist_tolerance */, double /* angle_tolerance */)
{
  return isGoalReached();
}

bool TrackingPidLocalPlanner::cancel()
{
  // This function runs in a separate thread
  cancel_requested_ = true;
  cancel_in_progress_ = true;
  ros::Rate r(10);
  ROS_INFO("Cancel requested, waiting in loop for cancel to finish");
  while (active_goal_) {
    r.sleep();
  }
  ROS_INFO("Finished waiting loop, done cancelling");
  return true;
}

void TrackingPidLocalPlanner::curOdomCallback(const nav_msgs::Odometry & odom_msg)
{
  latest_odom_ = odom_msg;
}

void TrackingPidLocalPlanner::velMaxExternalCallback(const std_msgs::Float64 & msg)
{
  pid_controller_.setVelMaxExternal(msg.data);
}
}  // namespace path_tracking_pid<|MERGE_RESOLUTION|>--- conflicted
+++ resolved
@@ -341,11 +341,8 @@
     poses_on_path_points.push_back(projected_step_tf.getOrigin());
   }
 
-<<<<<<< HEAD
   costmap_2d::Costmap2D* costmap2d = costmap_->getCostmap();
-=======
   std::vector<tf2::Vector3> collision_footprint_points;
->>>>>>> 31734442
   polygon_t previous_footprint_xy;
   polygon_t collision_polygon;
   uint8_t max_projected_step_cost = 0;
@@ -421,17 +418,9 @@
       if (boost::geometry::within(point, collision_polygon)) {
         max_cost = cell_cost;
         // Set collision indicator on suspected cell with current cost
-<<<<<<< HEAD
-        mkCollisionIndicator.scale.z = cell_cost / 255.0;
-        mkCollisionIndicator.color.a = cell_cost / 255.0;
-        point.z = mkCollisionIndicator.scale.z * 0.5;
-        mkCollisionIndicator.pose.position = point;
+        collision_point = tf2_convert<tf2::Vector3>(point);
         if (max_cost >= costmap_2d::LETHAL_OBSTACLE) {
           max_projected_step_cost = max_cost;
-=======
-        collision_point = tf2_convert<tf2::Vector3>(point);
-        if (max_cost >= costmap_2d::INSCRIBED_INFLATED_OBSTACLE) {
->>>>>>> 31734442
           break;  // Collision detected, no need to evaluate further
         }
       }
